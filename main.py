import logging
import os
from pathlib import Path
from typing import Dict, List, Any, Optional

import uvicorn
from fastapi import FastAPI, HTTPException
from fastapi.middleware.cors import CORSMiddleware
from pydantic import BaseModel
<<<<<<< HEAD
=======
from dotenv import load_dotenv
from langchain_openai import ChatOpenAI
from fastapi.templating import Jinja2Templates
from fastapi.responses import HTMLResponse
from langgraph.graph import Graph
from langchain_core.documents import Document
from results_modules_02 import RetrievalGrader, HallucinationGrader, ResultCache, Generate
from langchain_openai import ChatOpenAI
from langchain_core.prompts import ChatPromptTemplate
from langgraph.graph import END, StateGraph, START
from langgraph.checkpoint.memory import MemorySaver
from langchain_openai import ChatOpenAI
from langchain_core.output_parsers import StrOutputParser
from typing_extensions import TypedDict, Annotated
from typing import List
from langchain_teddynote.messages import stream_graph, random_uuid
from langchain_core.runnables import RunnableConfig
from fastapi.middleware.cors import CORSMiddleware
>>>>>>> d2d29f80

from langchain_community.vectorstores import FAISS
from langchain_core.vectorstores import VectorStoreRetriever

from config import HOST, PORT, DOCS_DIR, VECTOR_STORE_PATH
from document_loader.loader import DocumentProcessor
from graph.edges import create_chat_graph

# 로깅 설정
logging.basicConfig(
    level=logging.INFO,
    format="%(asctime)s - %(name)s - %(levelname)s - %(message)s",
    handlers=[
        logging.StreamHandler(),
        logging.FileHandler("kt_ums_chatbot.log"),
    ],
)

logger = logging.getLogger(__name__)

# FastAPI 앱 생성
app = FastAPI(
    title="KT-UMS ChatBot API",
    description="E.G DEV 통신AX플랫폼담당 프로젝트",
    version=1.0
)

<<<<<<< HEAD
=======
origins = [
    "http://localhost:8080",
    "http://localhost:8000",
    "http://211.254.213.18:8000",
    "http://211.254.213.18:8080",
    "http://211.254.213.18:32767",
]

app.add_middleware(
    CORSMiddleware,
    allow_origins=origins,
    allow_credentials=True,
    allow_methods=["*"],
    allow_headers=["*"],
)


# 템플릿 경로 설정
templates = Jinja2Templates(directory="templates")
>>>>>>> d2d29f80

# CORS 설정
app.add_middleware(
    CORSMiddleware,
    allow_origins=["*"],
    allow_credentials=True,
    allow_methods=["*"],
    allow_headers=["*"],
)


class AppState:
    def __init__(self):
        self.document_processor = None
        self.retriever = None
        self.chat_graph = None

app_state = AppState()



# 모델 정의
class QuestionRequest(BaseModel):
    query: str
    chat_history: Optional[List[Dict[str, Any]]] = None

class ChatResponse(BaseModel):
    answer: str
    needs_clarification: bool = False
    clarification_message: Optional[str] = None
    evaluation: Optional[Dict[str, Any]] = None



# 초기화 함수
def init():
    """시스템을 초기화하고 필요한 컴포넌트를 로드합니다."""
    logger.info("Initializing the system...")
    
    try:
        # 디렉토리 생성
        DOCS_DIR.mkdir(parents=True, exist_ok=True)
        VECTOR_STORE_PATH.mkdir(parents=True, exist_ok=True)
        
        # 문서 파일 경로 확인
        doc_file_path = DOCS_DIR / "KT-UMS OPEN API 연동규격_v1.07.docx"
        if not doc_file_path.exists():
            logger.warning(f"Document file not found: {doc_file_path}")
            logger.warning("Please place the document file in the data directory")
            return False
        
        # 문서 처리기 초기화
        app_state.document_processor = DocumentProcessor()
        
        # 벡터 저장소 로드 또는 생성
        vector_store = app_state.document_processor.load_vector_store()
        if vector_store is None:
            logger.error("Failed to initialize vector store")
            return False
        
        # 벡터 저장소가 적절히 초기화되었는지 확인
        if not hasattr(vector_store, 'index') or vector_store.index is None or vector_store.index.ntotal == 0:
            logger.error("Vector store was initialized but contains no vectors")
            return False
        
        # 검색기 생성
        app_state.retriever = vector_store.as_retriever(
            search_type="similarity",
            search_kwargs={"k": 5}
        )
        
        # 그래프 생성
        app_state.chat_graph = create_chat_graph(app_state.retriever)
        
        # 그래프가 생성되었는지 확인
        if app_state.chat_graph is None:
            logger.error("Failed to create chat graph")
            return False
        
        # 그래프 시각화 시도
        try:
            # mermaid 코드 생성
            mermaid_code = app_state.chat_graph.get_graph().draw_mermaid()
            
            # 파일에 mermaid 코드 저장
            with open("chat_graph.mmd", "w") as f:
                f.write(mermaid_code)
            logger.info("Graph visualization saved to chat_graph.mmd")
            
            # PNG로 변환 시도
            try:
                import pymermaid
                graph_image = app_state.chat_graph.get_graph().draw_mermaid_png()
                with open("chat_graph.png", "wb") as f:
                    f.write(graph_image)
                logger.info("Graph visualization saved to chat_graph.png")
            except Exception as e:
                logger.warning(f"Failed to create PNG visualization: {e}")
                
        except Exception as e:
            logger.warning(f"Failed to visualize graph: {e}")
        
        logger.info("System initialization completed successfully")
        return True
    
    except Exception as e:
        logger.error(f"Unexpected error during initialization: {e}")
        return False

# 엔드포인트
@app.get("/")
async def root():
    return {"message": "KT-UMS API ChatBot is running"}

@app.post("/question", response_model=ChatResponse)
async def ask_question(request: QuestionRequest):
    """질문을 처리하고 응답을 반환합니다."""
    
    logger.info("인입 된 질문 : " + request.query)

    if app_state.chat_graph is None:
        raise HTTPException(status_code=500, detail="초 비 상 !!!!!")
    
    
    try:
        # 그래프 실행
        result = app_state.chat_graph.invoke({
            "query": request.query,
            "chat_history": request.chat_history
        })
        
        # 결과 처리
        if result.get("needs_clarification", False):
            return ChatResponse(
                answer="",
                needs_clarification=True,
                clarification_message=result.get("clarification_message", "질문을 명확히 해주세요.")
            )
        
        # 최종 답변 결정
        answer = result.get("final_answer") or result.get("answer") or "답변을 생성할 수 없습니다."
        
        # 평가 결과 수집
        evaluation = None
        if "hallucination" in result and "quality" in result:
            evaluation = {
                "hallucination": result["hallucination"],
                "quality": result["quality"]
            }
        
        return ChatResponse(
            answer=answer,
            evaluation=evaluation
        )
    
    except Exception as e:
        logger.error(f"Error processing question: {e}")
        raise HTTPException(status_code=500, detail=f"Error processing question: {str(e)}")


<<<<<<< HEAD
=======

@app.post("/question/")
async def process_question(request: QuestionRequest):
    app = graph.compile(checkpointer=MemorySaver())
    config = RunnableConfig(recursion_limit=20, configurable={"thread_id": random_uuid()})
    state["question"] = request.question
>>>>>>> d2d29f80

@app.on_event("startup")
async def startup_event():
    """애플리케이션 시작 시 시스템을 초기화합니다."""
    try:
        success = init()
        if success:
            logger.info("System initialized successfully. Chat graph is ready.")
        else:
            logger.error("System initialization failed!")
    except Exception as e:
        logger.error(f"Failed to initialize system: {e}")

if __name__ == "__main__":
    uvicorn.run("main:app", host=HOST, port=PORT, reload=True)<|MERGE_RESOLUTION|>--- conflicted
+++ resolved
@@ -1,14 +1,5 @@
-import logging
-import os
-from pathlib import Path
-from typing import Dict, List, Any, Optional
-
-import uvicorn
-from fastapi import FastAPI, HTTPException
-from fastapi.middleware.cors import CORSMiddleware
+from fastapi import FastAPI, Request, HTTPException
 from pydantic import BaseModel
-<<<<<<< HEAD
-=======
 from dotenv import load_dotenv
 from langchain_openai import ChatOpenAI
 from fastapi.templating import Jinja2Templates
@@ -27,7 +18,24 @@
 from langchain_teddynote.messages import stream_graph, random_uuid
 from langchain_core.runnables import RunnableConfig
 from fastapi.middleware.cors import CORSMiddleware
->>>>>>> d2d29f80
+
+import logging
+import os
+from pathlib import Path
+from typing import Dict, List, Any, Optional
+
+
+app.add_middleware(
+    CORSMiddleware,
+    allow_origins=["*"],
+    allow_credentials=True,
+    allow_methods=["*"],
+    allow_headers=["*"],
+)
+
+
+# 템플릿 경로 설정
+templates = Jinja2Templates(directory="templates")
 
 from langchain_community.vectorstores import FAISS
 from langchain_core.vectorstores import VectorStoreRetriever
@@ -55,28 +63,6 @@
     version=1.0
 )
 
-<<<<<<< HEAD
-=======
-origins = [
-    "http://localhost:8080",
-    "http://localhost:8000",
-    "http://211.254.213.18:8000",
-    "http://211.254.213.18:8080",
-    "http://211.254.213.18:32767",
-]
-
-app.add_middleware(
-    CORSMiddleware,
-    allow_origins=origins,
-    allow_credentials=True,
-    allow_methods=["*"],
-    allow_headers=["*"],
-)
-
-
-# 템플릿 경로 설정
-templates = Jinja2Templates(directory="templates")
->>>>>>> d2d29f80
 
 # CORS 설정
 app.add_middleware(
@@ -237,15 +223,6 @@
         raise HTTPException(status_code=500, detail=f"Error processing question: {str(e)}")
 
 
-<<<<<<< HEAD
-=======
-
-@app.post("/question/")
-async def process_question(request: QuestionRequest):
-    app = graph.compile(checkpointer=MemorySaver())
-    config = RunnableConfig(recursion_limit=20, configurable={"thread_id": random_uuid()})
-    state["question"] = request.question
->>>>>>> d2d29f80
 
 @app.on_event("startup")
 async def startup_event():
